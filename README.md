--- conflicted
+++ resolved
@@ -391,10 +391,6 @@
  - add typescript support
  - more docs
  - more examples
-<<<<<<< HEAD
-=======
- - evaluate additional features as outlined above
->>>>>>> a9cf858c
 
 ## Get involved
 
